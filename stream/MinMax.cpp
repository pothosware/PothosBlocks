// Copyright (c) 2020 Nicholas Corgan
// SPDX-License-Identifier: BSL-1.0

#include <Pothos/Callable.hpp>
#include <Pothos/Exception.hpp>
#include <Pothos/Framework.hpp>

#include <algorithm>
#include <limits>

//
// Implementation getters to be called on class construction
//

template <typename T>
using MinMaxFcn = void(*)(const T**, T*, T*, size_t, size_t);

template <typename T>
static inline MinMaxFcn<T> getMinMaxFcn()
{
    return [](const T** in, T* minOut, T* maxOut, size_t numInputs, size_t num)
    {
        for (size_t elem = 0; elem < num; ++elem)
        {
            auto minMaxIters = std::minmax_element(
                                    in,
                                    in + numInputs,
                                    [elem](const T* in0, const T* in1)
                                    {
                                        return (in0[elem] < in1[elem]);
                                    });

            minOut[elem] = (*minMaxIters.first)[elem];
            maxOut[elem] = (*minMaxIters.second)[elem];
        }
    };
}

/***********************************************************************
 * |PothosDoc MinMax
 *
 * Compares all streams per-element, placing the minimum value in the
 * "min" output port and the maximum value in the "max" output port.
 *
 * |category /Stream
 * |keywords min max
 *
 * |param dtype[Data Type] The output data type.
 * |widget DTypeChooser(int=1,uint=1,float=1,dim=1)
 * |default "float64"
 * |preview disable
 *
 * |param numInputs[# Inputs] The number of input channels.
 * |widget SpinBox(minimum=2)
 * |default 2
 * |preview disable
 *
 * |factory /blocks/minmax(dtype,numInputs)
 **********************************************************************/

template <typename T>
class MinMax: public Pothos::Block
{
public:
    using Class = MinMax<T>;

    MinMax(size_t dimension, size_t numInputs):
        Pothos::Block(),
        _fcn(getMinMaxFcn<T>()),
        _numInputs(numInputs)
    {
        const Pothos::DType dtype(typeid(T), dimension);

        for(size_t chanIn = 0; chanIn < _numInputs; ++chanIn)
        {
            this->setupInput(chanIn, dtype);
        }

        this->setupOutput("min", dtype);
        this->setupOutput("max", dtype);
    }

    void work() override
    {
        const auto& workInfo = this->workInfo();

        auto elems = workInfo.minAllElements;
        if(0 == elems)
        {
            return;
        }

        auto inputs = this->inputs();
        auto* outputMin = this->output("min");
        auto* outputMax = this->output("max");

        T* outputMinBuf = outputMin->buffer();
        T* outputMaxBuf = outputMax->buffer();

<<<<<<< HEAD
        _fcn((const T**)workInfo.inputPointers.data(),
             outputMinBuf,
             outputMaxBuf,
             _numInputs,
             elems);
=======
        const auto N = elems * inputs[0]->dtype().dimension();

        for(size_t elem = 0; elem < N; ++elem)
        {
            std::vector<T> indexElems;
            std::transform(
                inputs.begin(),
                inputs.end(),
                std::back_inserter(indexElems),
                [&elem](Pothos::InputPort* inputPort)
                {
                    return inputPort->buffer().as<const T*>()[elem];
                });
            
            auto minMaxIters = std::minmax_element(indexElems.begin(), indexElems.end());

            outputMinBuf[elem] = *minMaxIters.first;
            outputMaxBuf[elem] = *minMaxIters.second;
        }
>>>>>>> df4ef1c5

        for(auto* input: inputs) input->consume(elems);
        outputMin->produce(elems);
        outputMax->produce(elems);
    }

private:
    MinMaxFcn<T> _fcn;
    size_t _numInputs;
};

static Pothos::Block* makeMinMax(const Pothos::DType& dtype, size_t numInputs)
{
    #define ifTypeDeclareMinMax(T) \
        if(Pothos::DType::fromDType(dtype, 1) == Pothos::DType(typeid(T))) \
        { \
            return new MinMax<T>(dtype.dimension(), numInputs); \
        }

    ifTypeDeclareMinMax(std::int8_t)
    ifTypeDeclareMinMax(std::int16_t)
    ifTypeDeclareMinMax(std::int32_t)
    ifTypeDeclareMinMax(std::int64_t)
    ifTypeDeclareMinMax(std::uint8_t)
    ifTypeDeclareMinMax(std::uint16_t)
    ifTypeDeclareMinMax(std::uint32_t)
    ifTypeDeclareMinMax(std::uint64_t)
    ifTypeDeclareMinMax(float)
    ifTypeDeclareMinMax(double)

    throw Pothos::InvalidArgumentException(
              "Invalid or unsupported type",
              dtype.name());
}

static Pothos::BlockRegistry registerMinMax(
    "/blocks/minmax",
    Pothos::Callable(&makeMinMax));<|MERGE_RESOLUTION|>--- conflicted
+++ resolved
@@ -97,33 +97,13 @@
         T* outputMinBuf = outputMin->buffer();
         T* outputMaxBuf = outputMax->buffer();
 
-<<<<<<< HEAD
+        const auto N = elems * inputs[0]->dtype().dimension();
+
         _fcn((const T**)workInfo.inputPointers.data(),
              outputMinBuf,
              outputMaxBuf,
              _numInputs,
-             elems);
-=======
-        const auto N = elems * inputs[0]->dtype().dimension();
-
-        for(size_t elem = 0; elem < N; ++elem)
-        {
-            std::vector<T> indexElems;
-            std::transform(
-                inputs.begin(),
-                inputs.end(),
-                std::back_inserter(indexElems),
-                [&elem](Pothos::InputPort* inputPort)
-                {
-                    return inputPort->buffer().as<const T*>()[elem];
-                });
-            
-            auto minMaxIters = std::minmax_element(indexElems.begin(), indexElems.end());
-
-            outputMinBuf[elem] = *minMaxIters.first;
-            outputMaxBuf[elem] = *minMaxIters.second;
-        }
->>>>>>> df4ef1c5
+             N);
 
         for(auto* input: inputs) input->consume(elems);
         outputMin->produce(elems);
