--- conflicted
+++ resolved
@@ -90,11 +90,7 @@
 
             const T* inBuff = input->buffer();
             std::int8_t* outBuff = output->buffer();
-<<<<<<< HEAD
-            _fcn(inBuff, outBuff, elems);
-=======
-            Fcn(inBuff, outBuff, elems*input->dtype().dimension());
->>>>>>> df4ef1c5
+            _fcn(inBuff, outBuff, elems*input->dtype().dimension());
 
             input->consume(elems);
             output->produce(elems);
