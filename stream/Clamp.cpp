--- conflicted
+++ resolved
@@ -194,11 +194,7 @@
 
         const T lo = _clampMin ? _min : std::numeric_limits<T>::min();
         const T hi = _clampMax ? _max : std::numeric_limits<T>::max();
-<<<<<<< HEAD
-        _fcn(buffIn, buffOut, lo, hi, elems);
-=======
-        arrayClamp(buffIn, buffOut, lo, hi, elems*input->dtype().dimension());
->>>>>>> df4ef1c5
+        _fcn(buffIn, buffOut, lo, hi, elems*input->dtype().dimension());
 
         input->consume(elems);
         output->produce(elems);
